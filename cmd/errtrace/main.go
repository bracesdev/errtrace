// errtrace instruments Go code with error return tracing.
//
// # Installation
//
// Install errtrace with:
//
//	go install braces.dev/errtrace/cmd/errtrace@latest
//
// # Usage
//
//	errtrace [options] <source files | patterns>
//
// This will transform source files and write them to the standard output.
//
// If instead of source files, Go package patterns are given,
// errtrace will transform all the files that match those patterns.
// For example, 'errtrace ./...' will transform all files in the current
// package and all subpackages.
//
// Use the following flags to control the output:
//
//	-format
//	      whether to format ouput; one of: [auto, always, never].
//	      auto is the default and will format if the output is being written to a file.
//	-w    write result to the given source files instead of stdout.
//	-l    list files that would be modified without making any changes.
package main

// TODO
//   - -toolexec: run as a tool executor, fit for use with 'go build -toolexec'

import (
	"bytes"
<<<<<<< HEAD
	"encoding/json"
=======
	"errors"
>>>>>>> b662de8f
	"flag"
	"fmt"
	"go/ast"
	gofmt "go/format"
	"go/parser"
	"go/token"
	"io"
	"log"
	"os"
	"os/exec"
	"path/filepath"
	"regexp"
	"sort"
	"strconv"
	"strings"
	"time"
)

func main() {
	cmd := &mainCmd{
		Stdin:  os.Stdin,
		Stderr: os.Stderr,
		Stdout: os.Stdout,
	}
	os.Exit(cmd.Run(os.Args[1:]))
}

type mainParams struct {
<<<<<<< HEAD
	Write    bool     // -w
	List     bool     // -l
	Format   format   // -format
	Patterns []string // list of files to process
=======
	Write  bool     // -w
	List   bool     // -l
	Format format   // -format
	Files  []string // list of files to process

	ImplicitStdin bool // whether stdin was picked because there were no args
>>>>>>> b662de8f
}

func (p *mainParams) shouldFormat() bool {
	switch p.Format {
	case formatAuto:
		return p.Write
	case formatAlways:
		return true
	case formatNever:
		return false
	default:
		panic(fmt.Sprintf("unknown format %q", p.Format))
	}
}

func (p *mainParams) Parse(w io.Writer, args []string) error {
	flag := flag.NewFlagSet("errtrace", flag.ContinueOnError)
	flag.SetOutput(w)
	flag.Usage = func() {
		fmt.Fprintln(w, "usage: errtrace [options] <source files | patterns>")
		flag.PrintDefaults()
	}

	flag.Var(&p.Format, "format", "whether to format ouput; one of: [auto, always, never].\n"+
		"auto is the default and will format if the output is being written to a file.")
	flag.BoolVar(&p.Write, "w", false,
		"write result to the given source files instead of stdout.")
	flag.BoolVar(&p.List, "l", false,
		"list files that would be modified without making any changes.")

	// TODO: toolexec mode

	if err := flag.Parse(args); err != nil {
		return err
	}

	p.Patterns = flag.Args()
	if len(p.Patterns) == 0 {
		// Read file from stdin when there's no args, similar to gofmt.
<<<<<<< HEAD
		p.Patterns = []string{"-"}
=======
		p.Files = []string{"-"}
		p.ImplicitStdin = true
>>>>>>> b662de8f
	}

	return nil
}

// format specifies whether the output should be gofmt'd.
type format int

var _ flag.Getter = (*format)(nil)

const (
	// formatAuto formats the output
	// if it's being written to a file
	// but not if it's being written to stdout.
	//
	// This is the default.
	formatAuto format = iota

	// formatAlways always formats the output.
	formatAlways

	// formatNever never formats the output.
	formatNever
)

func (f *format) Get() interface{} {
	return *f
}

// IsBoolFlag tells the flag package that plain "-format" is a valid flag.
// When "-format" is used without a value,
// the flag package will call Set("true") on the flag.
func (f *format) IsBoolFlag() bool {
	return true
}

func (f *format) Set(s string) error {
	switch s {
	case "auto":
		*f = formatAuto
	case "always", "true": // "true" comes from "-format" without a value
		*f = formatAlways
	case "never":
		*f = formatNever
	default:
		return fmt.Errorf("invalid format %q is not one of [auto, always, never]", s)
	}
	return nil
}

func (f *format) String() string {
	switch *f {
	case formatAuto:
		return "auto"
	case formatAlways:
		return "always"
	case formatNever:
		return "never"
	default:
		return fmt.Sprintf("format(%d)", *f)
	}
}

type mainCmd struct {
	Stdin  io.Reader
	Stdout io.Writer
	Stderr io.Writer

	log *log.Logger
}

func (cmd *mainCmd) Run(args []string) (exitCode int) {
	cmd.log = log.New(cmd.Stderr, "", 0)

	var p mainParams
	if err := p.Parse(cmd.Stderr, args); err != nil {
		cmd.log.Println("errtrace:", err)
		return 1
	}

	files, err := expandPatterns(p.Patterns)
	if err != nil {
		cmd.log.Println("errtrace:", err)
		return 1
	}

	// Paths will be printed relative to CWD.
	// Paths outside it will be printed as-is.
	var workDir string
	if wd, err := os.Getwd(); err == nil {
		workDir = wd + string(filepath.Separator)
	}

	for _, file := range files {
		display := file
		if workDir != "" {
			// Not using filepath.Rel
			// because we don't want any ".."s in the path.
			display = strings.TrimPrefix(file, workDir)
		}
		if display == "-" {
			display = "stdin"
		}

		req := fileRequest{
<<<<<<< HEAD
			Format:   p.shouldFormat(),
			Write:    p.Write,
			List:     p.List,
			Filename: display,
			Filepath: file,
=======
			Format:        p.shouldFormat(),
			Write:         p.Write,
			List:          p.List,
			Filename:      file,
			ImplicitStdin: p.ImplicitStdin,
>>>>>>> b662de8f
		}
		if err := cmd.processFile(req); err != nil {
			cmd.log.Printf("%s:%s", display, err)
			exitCode = 1
		}
	}

	return exitCode
}

// expandPatterns turns the given list of patterns and files
// into a list of paths to files.
//
// Arguments that are already files are returned as-is.
// Arguments that are patterns are expanded using 'go list'.
// As a special case for stdin, "-" is returned as-is.
func expandPatterns(args []string) ([]string, error) {
	var files, patterns []string
	for _, arg := range args {
		if arg == "-" {
			files = append(files, arg)
			continue
		}

		if info, err := os.Stat(arg); err == nil && !info.IsDir() {
			files = append(files, arg)
			continue
		}

		patterns = append(patterns, arg)
	}

	if len(patterns) > 0 {
		pkgFiles, err := goListFiles(patterns)
		if err != nil {
			return nil, fmt.Errorf("go list: %w", err)
		}

		files = append(files, pkgFiles...)
	}

	return files, nil
}

var _execCommand = exec.Command

func goListFiles(patterns []string) (files []string, err error) {
	// The -e flag makes 'go list' include erroneous packages.
	// This will even include packages that have all files excluded
	// by build constraints if explicitly requested.
	// (with "path/to/pkg" instead of "./...")
	args := []string{"list", "-find", "-e", "-json"}
	args = append(args, patterns...)

	var stderr bytes.Buffer
	cmd := _execCommand("go", args...)
	cmd.Stderr = &stderr

	stdout, err := cmd.StdoutPipe()
	if err != nil {
		return nil, fmt.Errorf("create stdout pipe: %w", err)
	}

	if err := cmd.Start(); err != nil {
		return nil, fmt.Errorf("start command: %w", err)
	}

	type packageInfo struct {
		Dir            string
		GoFiles        []string
		CgoFiles       []string
		TestGoFiles    []string
		XTestGoFiles   []string
		IgnoredGoFiles []string
	}

	decoder := json.NewDecoder(stdout)
	for decoder.More() {
		var pkg packageInfo
		if err := decoder.Decode(&pkg); err != nil {
			return nil, fmt.Errorf("output malformed: %v", err)
		}

		for _, pkgFiles := range [][]string{
			pkg.GoFiles,
			pkg.CgoFiles,
			pkg.TestGoFiles,
			pkg.XTestGoFiles,
			pkg.IgnoredGoFiles,
		} {
			for _, f := range pkgFiles {
				files = append(files, filepath.Join(pkg.Dir, f))
			}
		}
	}

	if err := cmd.Wait(); err != nil {
		return nil, fmt.Errorf("%w\n%s", err, stderr.String())
	}

	return files, nil
}

type fileRequest struct {
<<<<<<< HEAD
	Format bool
	Write  bool
	List   bool

	Filename string // name displayed to the user
	Filepath string // actual location on disk, or "-" for stdin
=======
	Format   bool
	Write    bool
	List     bool
	Filename string

	ImplicitStdin bool
>>>>>>> b662de8f
}

// processFile processes a single file.
// This operates in two phases:
//
// First, it walks the AST to find all the places that need to be modified,
// extracting other information as needed.
//
// The collected information is used to pick a package name,
// whether we need an import, etc. and *then* the edits are applied.
func (cmd *mainCmd) processFile(r fileRequest) error {
	fset := token.NewFileSet()

	src, err := cmd.readFile(r)
	if err != nil {
		return err
	}

	f, err := parser.ParseFile(fset, r.Filename, src, parser.ParseComments)
	if err != nil {
		return err
	}

	errtracePkg := "errtrace" // name to use for errtrace package
	var importsErrtrace bool  // whether the file imports errtrace already
	for _, imp := range f.Imports {
		if imp.Path.Value == `"braces.dev/errtrace"` {
			importsErrtrace = true
			if imp.Name != nil {
				// If the file already imports errtrace,
				// we'll want to use the name it's imported under.
				errtracePkg = imp.Name.Name
			}
			break
		}
	}

	if !importsErrtrace {
		// If the file doesn't import errtrace already,
		// do a quick check to find an unused identifier name.
		idents := make(map[string]struct{})
		ast.Inspect(f, func(n ast.Node) bool {
			if ident, ok := n.(*ast.Ident); ok {
				idents[ident.Name] = struct{}{}
			}
			return true
		})

		// Pick a name that isn't already used.
		// Prefer "errtrace" if it's available.
		for i := 1; ; i++ {
			candidate := errtracePkg
			if i > 1 {
				candidate += strconv.Itoa(i)
			}

			if _, ok := idents[candidate]; !ok {
				errtracePkg = candidate
				break
			}
		}
	}

	var inserts []insert
	w := walker{
		fset:     fset,
		optouts:  optoutLines(fset, f.Comments),
		errtrace: errtracePkg,
		logger:   cmd.log,
		inserts:  &inserts,
	}
	ast.Walk(&w, f)

	// Look for unused optouts and warn about them.
	if len(w.optouts) > 0 {
		unusedOptouts := make([]int, 0, len(w.optouts))
		for line, used := range w.optouts {
			if used == 0 {
				unusedOptouts = append(unusedOptouts, line)
			}
		}
		sort.Ints(unusedOptouts)

		for _, line := range unusedOptouts {
			cmd.log.Printf("%s:%d:unused errtrace:skip", r.Filename, line)
		}
	}

	if r.List {
		if len(inserts) > 0 {
			_, err = fmt.Fprintf(cmd.Stdout, "%s\n", r.Filename)
		}
		return err
	}

	// If errtrace isn't imported, but at least one insert was made,
	// we'll need to import errtrace.
	// Add an import declaration to the file.
	if !importsErrtrace && len(inserts) > 0 {
		// We want to insert the import after the last existing import.
		// If the last import is part of a group, we'll make it part of the group.
		//
		//	import (
		//		"foo"
		//	)
		//	// becomes
		//	import (
		//		"foo"; "brace.dev/errtrace"
		//	)
		//
		// Otherwise, we'll add a new import statement group.
		//
		//	import "foo"
		//	// becomes
		//	import "foo"; import "brace.dev/errtrace"
		var (
			lastImportSpec *ast.ImportSpec
			lastImportDecl *ast.GenDecl
		)
		for _, imp := range f.Decls {
			decl, ok := imp.(*ast.GenDecl)
			if !ok || decl.Tok != token.IMPORT {
				break
			}
			lastImportDecl = decl
			if decl.Lparen.IsValid() && len(decl.Specs) > 0 {
				// There's an import group.
				lastImportSpec, _ = decl.Specs[len(decl.Specs)-1].(*ast.ImportSpec)
			}
		}

		var i insertImportErrtrace
		switch {
		case lastImportSpec != nil:
			// import ("foo")
			i.At = lastImportSpec.End()
		case lastImportDecl != nil:
			// import "foo"
			i.At = lastImportDecl.End()
			i.AddKeyword = true
		default:
			// package foo
			i.At = f.Name.End()
			i.AddKeyword = true
		}
		inserts = append(inserts, &i)
	}

	sort.Slice(inserts, func(i, j int) bool {
		return inserts[i].Pos() < inserts[j].Pos()
	})

	out := bytes.NewBuffer(nil)

	var lastOffset int
	filePos := fset.File(f.Pos()) // position information for this file
	for _, it := range inserts {
		offset := filePos.Offset(it.Pos())
		_, _ = out.Write(src[lastOffset:offset])
		lastOffset = offset

		switch it := it.(type) {
		case *insertImportErrtrace:
			_, _ = io.WriteString(out, "; ")
			if it.AddKeyword {
				_, _ = io.WriteString(out, "import ")
			}

			if errtracePkg == "errtrace" {
				// Don't use named imports if we're using the default name.
				fmt.Fprintf(out, "%q", "braces.dev/errtrace")
			} else {
				fmt.Fprintf(out, "%s %q", errtracePkg, "braces.dev/errtrace")
			}

		case *insertWrapOpen:
			fmt.Fprintf(out, "%s.Wrap", errtracePkg)
			if it.N > 1 {
				fmt.Fprintf(out, "%d", it.N)
			}
			_, _ = out.WriteString("(")

		case *insertWrapClose:
			_, _ = out.WriteString(")")

		case *insertWrapAssign:
			// Turns this:
			//	return
			// Into this:
			//	x, y = errtrace.Wrap(x), errtrace.Wrap(y); return
			for i, name := range it.Names {
				if i > 0 {
					_, _ = out.WriteString(", ")
				}
				fmt.Fprintf(out, "%s", name)
			}
			_, _ = out.WriteString(" = ")
			for i, name := range it.Names {
				if i > 0 {
					_, _ = out.WriteString(", ")
				}
				fmt.Fprintf(out, "%s.Wrap(%s)", errtracePkg, name)
			}
			_, _ = out.WriteString("; ")

		default:
			cmd.log.Panicf("unhandled insertion type %T", it)
		}
	}
	_, _ = out.Write(src[lastOffset:]) // flush remaining

	outSrc := out.Bytes()
	if r.Format {
		outSrc, err = gofmt.Source(outSrc)
		if err != nil {
			return fmt.Errorf("format: %w", err)
		}
	}

	if r.Write {
		err = os.WriteFile(r.Filename, outSrc, 0o644)
	} else {
		_, err = cmd.Stdout.Write(outSrc)
	}
	return err
}

var _stdinWait = 200 * time.Millisecond

func (cmd *mainCmd) readFile(r fileRequest) ([]byte, error) {
<<<<<<< HEAD
	if r.Filepath == "-" {
		if r.Write {
			return nil, fmt.Errorf("can't use -w with stdin")
		}
		return io.ReadAll(cmd.Stdin)
	}

	return os.ReadFile(r.Filepath)
=======
	if r.Filename != "-" {
		return os.ReadFile(r.Filename)
	}

	if r.Write {
		return nil, fmt.Errorf("can't use -w with stdin")
	}

	if !r.ImplicitStdin {
		return io.ReadAll(cmd.Stdin)
	}

	// If we're reading from stdin because there were no other arguments,
	// wait a short time for the first read.
	// If there's nothing, print a warning and continue waiting.
	firstRead := make(chan struct{})
	go func(firstRead <-chan struct{}) {
		select {
		case <-firstRead:
		case <-time.After(_stdinWait):
			cmd.log.Println("reading from stdin; use '-h' for help")
		}
	}(firstRead)

	var buff bytes.Buffer
	bs := make([]byte, 1024)
	for {
		n, err := cmd.Stdin.Read(bs)
		buff.Write(bs[:n])
		if err != nil {
			if errors.Is(err, io.EOF) {
				err = nil
			}
			return buff.Bytes(), err
		}

		if firstRead != nil {
			close(firstRead)
			firstRead = nil
		}
	}
>>>>>>> b662de8f
}

type walker struct {
	// Inputs

	fset     *token.FileSet // file set for positional information
	errtrace string         // name of the errtrace package
	logger   *log.Logger

	optouts map[int]int // map from line to number of uses

	// Outputs

	// inserts is the list of inserts to make.
	inserts *[]insert

	// State

	// Function information:

	numReturns   int                      // number of return values
	errorIdents  []*ast.Ident             // identifiers for error return values (only if unnamed returns)
	errorObjs    map[*ast.Object]struct{} // objects for error return values (only if named returns)
	errorIndices []int                    // indices of error return values

	// Block information:

	// Errors that are wrapped in this block.
	alreadyWrapped map[*ast.Object]struct{}
	// The logic to detect re-wraps is pretty simplistic
	// since it doesn't do any control flow analysis.
	// If this becomes a necessity, we can add it later.
}

var _ ast.Visitor = (*walker)(nil)

func (t *walker) logf(pos token.Pos, format string, args ...interface{}) {
	msg := fmt.Sprintf(format, args...)
	t.logger.Printf("%s:%s", t.fset.Position(pos), msg)
}

func (t *walker) Visit(n ast.Node) ast.Visitor {
	switch n := n.(type) {
	case *ast.FuncDecl:
		return t.funcType(n, n.Type)

	case *ast.BlockStmt:
		newT := *t
		newT.alreadyWrapped = make(map[*ast.Object]struct{})
		return &newT

	case *ast.AssignStmt:
		t.assignStmt(n)

	case *ast.DeferStmt:
		// This is a bit inefficient;
		// we'll recurse into the DeferStmt's function literal (if any) twice.
		t.deferStmt(n)

	case *ast.FuncLit:
		return t.funcType(n, n.Type)

	case *ast.ReturnStmt:
		return t.returnStmt(n)
	}

	return t
}

func (t *walker) funcType(parent ast.Node, ft *ast.FuncType) ast.Visitor {
	// Clear state in case we're recursing into a function literal
	// inside a function that returns an error.
	newT := *t
	newT.errorObjs = nil
	newT.errorIdents = nil
	newT.errorIndices = nil
	newT.numReturns = 0
	t = &newT

	// If the function does not return anything,
	// we still need to recurse into any function literals.
	// Just return this visitor to continue recursing.
	if ft.Results == nil {
		return t
	}

	// If the function has return values,
	// we need to consider the following cases:
	//
	//   - no error return value
	//   - unnamed error return
	//   - named error return
	var (
		objs    []*ast.Object // objects of error return values
		idents  []*ast.Ident  // identifiers of named error return values
		indices []int         // indices of error return values
		count   int           // total number of return values
		// Invariants:
		//  len(indices) <= count
		//  len(names) == 0 || len(names) == len(indices)
	)
	for _, field := range ft.Results.List {
		isError := isIdent(field.Type, "error")

		// field.Names is nil for unnamed return values.
		// Either all returns are named or none are.
		if len(field.Names) > 0 {
			for _, name := range field.Names {
				if isError {
					objs = append(objs, name.Obj)
					idents = append(idents, name)
					indices = append(indices, count)
				}
				count++
			}
		} else {
			if isError {
				indices = append(indices, count)
			}
			count++
		}
	}

	// If there are no error return values,
	// recurse to look for function literals.
	if len(indices) == 0 {
		return t
	}

	// If there's a single error return,
	// and this function is a method named "Unwrap",
	// don't wrap it so it plays nice with errors.Unwrap.
	if len(indices) == 1 {
		if decl, ok := parent.(*ast.FuncDecl); ok {
			if decl.Recv != nil && isIdent(decl.Name, "Unwrap") {
				return t
			}
		}
	}

	newT.errorObjs = setOf(objs)
	newT.errorIdents = idents
	newT.errorIndices = indices
	newT.numReturns = count
	return &newT
}

func (t *walker) returnStmt(n *ast.ReturnStmt) ast.Visitor {
	// Doesn't return errors. Continue recursing.
	if len(t.errorIndices) == 0 {
		return t
	}

	// Naked return.
	// We want to add assignments to the named return values.
	if n.Results == nil {
		if t.optout(n.Pos()) {
			return nil
		}

		// Ignore errors that have already been wrapped.
		names := make([]string, 0, len(t.errorIndices))
		for _, ident := range t.errorIdents {
			if _, ok := t.alreadyWrapped[ident.Obj]; ok {
				continue
			}
			names = append(names, ident.Name)
		}

		if len(names) > 0 {
			*t.inserts = append(*t.inserts, &insertWrapAssign{
				Names:  names,
				Before: n.Pos(),
			})
		}

		return nil
	}

	// Return with multiple return values being automatically expanded
	// E.g.,
	//	func foo() (int, error) {
	//		return bar()
	//	}
	// This needs to become:
	//	func foo() (int, error) {
	//		return Wrap2(bar())
	//	}
	// This is only supported if numReturns <= 6 and only the last return value is an error.
	if len(n.Results) == 1 && t.numReturns > 1 {
		if _, ok := n.Results[0].(*ast.CallExpr); !ok {
			t.logf(n.Pos(), "skipping function with incorrect number of return values: got %d, want %d", len(n.Results), t.numReturns)
			return t
		}

		switch {
		case t.numReturns > 6:
			t.logf(n.Pos(), "skipping function with too many return values")
		case len(t.errorIndices) != 1:
			t.logf(n.Pos(), "skipping function with multiple error returns")
		case t.errorIndices[0] != t.numReturns-1:
			t.logf(n.Pos(), "skipping function with non-final error return")
		default:
			t.wrapExpr(t.numReturns, n.Results[0])
		}

		return t
	}

	for _, idx := range t.errorIndices {
		t.wrapExpr(1, n.Results[idx])
	}

	return t
}

func (t *walker) assignStmt(n *ast.AssignStmt) {
	// Record assignments to named error return values.
	// We'll use this to detect re-wraps.
	for i, lhs := range n.Lhs {
		ident, ok := lhs.(*ast.Ident)
		if !ok {
			continue // not an identifier
		}

		_, ok = t.errorObjs[ident.Obj]
		if !ok {
			continue // not an error assignment
		}

		if i < len(n.Rhs) && t.isErrtraceWrap(n.Rhs[i]) {
			// Assigning to a named error return value.
			t.alreadyWrapped[ident.Obj] = struct{}{}
		}
	}
}

func (t *walker) deferStmt(n *ast.DeferStmt) {
	// If there's a defer statement with a function literal,
	// *and* this function has named return values,
	// we'll want to watch for assignments to those return values.

	if len(t.errorIdents) == 0 {
		return // no named returns
	}

	funcLit, ok := n.Call.Fun.(*ast.FuncLit)
	if !ok {
		return // not a function literal
	}

	ast.Inspect(funcLit.Body, func(n ast.Node) bool {
		assign, ok := n.(*ast.AssignStmt)
		if !ok {
			return true
		}

		for i, lhs := range assign.Lhs {
			ident, ok := lhs.(*ast.Ident)
			if !ok {
				continue // not an identifier
			}

			if _, ok := t.errorObjs[ident.Obj]; !ok {
				continue // not an error assignment
			}

			// Assigning to a named error return value.
			// Wrap the rhs in-place.
			t.wrapExpr(1, assign.Rhs[i])
		}

		return true
	})
}

func (t *walker) wrapExpr(n int, expr ast.Expr) {
	switch {
	case t.isErrtraceWrap(expr):
		return // already wrapped

	case isIdent(expr, "nil"):
		// Optimization: ignore if it's "nil".
		return
	}

	if t.optout(expr.Pos()) {
		return
	}

	*t.inserts = append(*t.inserts,
		&insertWrapOpen{N: n, Before: expr.Pos()},
		&insertWrapClose{After: expr.End()},
	)
}

// Detects if an expression is in the form errtrace.Wrap(e) or errtrace.Wrap{n}(e).
func (t *walker) isErrtraceWrap(expr ast.Expr) bool {
	call, ok := expr.(*ast.CallExpr)
	if !ok {
		return false
	}

	// Ignore if it's already errtrace.Wrap(...).
	sel, ok := call.Fun.(*ast.SelectorExpr)
	if !ok {
		return false
	}

	if !isIdent(sel.X, t.errtrace) {
		return false
	}

	return strings.HasPrefix(sel.Sel.Name, "Wrap") ||
		sel.Sel.Name == "New" ||
		sel.Sel.Name == "Errorf"
}

// optout reports whether the line at the given position
// is opted out of tracing, incrementing uses if so.
func (t *walker) optout(pos token.Pos) bool {
	line := t.fset.Position(pos).Line
	_, ok := t.optouts[line]
	if ok {
		t.optouts[line]++
	}
	return ok
}

// insert is a request to add something to the source code.
type insert interface {
	Pos() token.Pos // position to insert at
	String() string // description for debugging
}

// insertImportErrtrace adds an import declaration to the file
// right after the given node.
type insertImportErrtrace struct {
	AddKeyword bool      // whether the "import" keyword should be added
	At         token.Pos // position to insert at
}

func (e *insertImportErrtrace) Pos() token.Pos {
	return e.At
}

func (e *insertImportErrtrace) String() string {
	if e.AddKeyword {
		return "add import statement"
	}
	return "add import"
}

// insertWrapOpen adds a errtrace.Wrap call before an expression.
//
//	foo() -> errtrace.Wrap(foo()
//
// This needs a corresponding insertWrapClose to close the call.
type insertWrapOpen struct {
	// N specifies the number of parameters the Wrap function takes.
	// Defaults to 1.
	N int

	Before token.Pos // position to insert before
}

func (e *insertWrapOpen) Pos() token.Pos {
	return e.Before
}

func (e *insertWrapOpen) String() string {
	return "<errtrace.Wrap>"
}

// insertWrapClose closes a errtrace.Wrap call.
//
//	foo() -> foo())
//
// This needs a corresponding insertWrapOpen to open the call.
type insertWrapClose struct {
	After token.Pos // position to insert after
}

func (e *insertWrapClose) Pos() token.Pos {
	return e.After
}

func (e *insertWrapClose) String() string {
	return "</errtrace.Wrap>"
}

// insertWrapAssign wraps a variable in-place with an errtrace.Wrap call.
// This is used for naked returns in functions with named return values
//
// For example, it will turn this:
//
//	func foo() (err error) {
//		// ...
//		return
//	}
//
// Into this:
//
//	func foo() (err error) {
//		// ...
//		err = errtrace.Wrap(err); return
//	}
type insertWrapAssign struct {
	Names  []string  // names of variables to wrap
	Before token.Pos // position to insert before
}

func (e *insertWrapAssign) Pos() token.Pos {
	return e.Before
}

func (e *insertWrapAssign) String() string {
	return fmt.Sprintf("assign errors before %v", e.Names)
}

func isIdent(expr ast.Expr, name string) bool {
	ident, ok := expr.(*ast.Ident)
	return ok && ident.Name == name
}

func setOf[T comparable](xs []T) map[T]struct{} {
	if len(xs) == 0 {
		return nil
	}

	set := make(map[T]struct{})
	for _, x := range xs {
		set[x] = struct{}{}
	}
	return set
}

var _errtraceSkip = regexp.MustCompile(`(^| )//errtrace:skip($|[ \(])`)

// optoutLines returns the line numbers
// that have a comment in the form:
//
//	//errtrace:skip
//
// It may be followed by other text, e.g.,
//
//	//errtrace:skip // for reasons
func optoutLines(
	fset *token.FileSet,
	comments []*ast.CommentGroup,
) map[int]int {
	lines := make(map[int]int)
	for _, cg := range comments {
		if len(cg.List) > 1 {
			// skip multiline comments which are full line comments, not tied to a return.
			continue
		}

		c := cg.List[0]
		if _errtraceSkip.MatchString(c.Text) {
			lineNo := fset.Position(c.Pos()).Line
			lines[lineNo] = 0
		}
	}
	return lines
}<|MERGE_RESOLUTION|>--- conflicted
+++ resolved
@@ -31,11 +31,8 @@
 
 import (
 	"bytes"
-<<<<<<< HEAD
 	"encoding/json"
-=======
 	"errors"
->>>>>>> b662de8f
 	"flag"
 	"fmt"
 	"go/ast"
@@ -64,19 +61,12 @@
 }
 
 type mainParams struct {
-<<<<<<< HEAD
 	Write    bool     // -w
 	List     bool     // -l
 	Format   format   // -format
 	Patterns []string // list of files to process
-=======
-	Write  bool     // -w
-	List   bool     // -l
-	Format format   // -format
-	Files  []string // list of files to process
 
 	ImplicitStdin bool // whether stdin was picked because there were no args
->>>>>>> b662de8f
 }
 
 func (p *mainParams) shouldFormat() bool {
@@ -116,12 +106,8 @@
 	p.Patterns = flag.Args()
 	if len(p.Patterns) == 0 {
 		// Read file from stdin when there's no args, similar to gofmt.
-<<<<<<< HEAD
 		p.Patterns = []string{"-"}
-=======
-		p.Files = []string{"-"}
 		p.ImplicitStdin = true
->>>>>>> b662de8f
 	}
 
 	return nil
@@ -227,19 +213,12 @@
 		}
 
 		req := fileRequest{
-<<<<<<< HEAD
-			Format:   p.shouldFormat(),
-			Write:    p.Write,
-			List:     p.List,
-			Filename: display,
-			Filepath: file,
-=======
 			Format:        p.shouldFormat(),
 			Write:         p.Write,
 			List:          p.List,
-			Filename:      file,
+			Filename:      display,
+			Filepath:      file,
 			ImplicitStdin: p.ImplicitStdin,
->>>>>>> b662de8f
 		}
 		if err := cmd.processFile(req); err != nil {
 			cmd.log.Printf("%s:%s", display, err)
@@ -344,21 +323,14 @@
 }
 
 type fileRequest struct {
-<<<<<<< HEAD
 	Format bool
 	Write  bool
 	List   bool
 
 	Filename string // name displayed to the user
 	Filepath string // actual location on disk, or "-" for stdin
-=======
-	Format   bool
-	Write    bool
-	List     bool
-	Filename string
 
 	ImplicitStdin bool
->>>>>>> b662de8f
 }
 
 // processFile processes a single file.
@@ -589,17 +561,7 @@
 var _stdinWait = 200 * time.Millisecond
 
 func (cmd *mainCmd) readFile(r fileRequest) ([]byte, error) {
-<<<<<<< HEAD
-	if r.Filepath == "-" {
-		if r.Write {
-			return nil, fmt.Errorf("can't use -w with stdin")
-		}
-		return io.ReadAll(cmd.Stdin)
-	}
-
-	return os.ReadFile(r.Filepath)
-=======
-	if r.Filename != "-" {
+	if r.Filepath != "-" {
 		return os.ReadFile(r.Filename)
 	}
 
@@ -640,7 +602,6 @@
 			firstRead = nil
 		}
 	}
->>>>>>> b662de8f
 }
 
 type walker struct {
