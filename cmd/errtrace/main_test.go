package main

import (
	"bytes"
	"flag"
	"fmt"
	"go/parser"
	"go/token"
	"os"
	"os/exec"
	"path"
	"path/filepath"
	"reflect"
	"sort"
	"strconv"
	"strings"
	"sync"
	"testing"
	"time"

	"braces.dev/errtrace/internal/diff"
)

// TestGolden runs errtrace on all .go files inside testdata/golden,
// and compares the output to the corresponding .golden file.
// Files must match exactly.
//
// If log messages are expected associated with specific lines,
// they can be included in the source and the .golden file
// in the format:
//
//	foo() // want:"log message"
//
// The log message will be matched against the output of errtrace on stderr.
// The string must be a valid Go string literal.
func TestGolden(t *testing.T) {
	files, err := filepath.Glob("testdata/golden/*.go")
	if err != nil {
		t.Fatal(err)
	}

	for _, file := range files {
		name := strings.TrimSuffix(filepath.Base(file), ".go")
		t.Run(name, func(t *testing.T) {
			testGolden(t, file)
		})
	}
}

func testGolden(t *testing.T, file string) {
	giveSrc, err := os.ReadFile(file)
	if err != nil {
		t.Fatal(err)
	}

	wantLogs, err := extractLogs(giveSrc)
	if err != nil {
		t.Fatal(err)
	}

	wantSrc, err := os.ReadFile(file + ".golden")
	if err != nil {
		t.Fatal("Bad test: missing .golden file:", err)
	}

	// Copy into a temporary directory so that we can run with -w.
	srcPath := filepath.Join(t.TempDir(), "src.go")
	if err := os.WriteFile(srcPath, []byte(giveSrc), 0o600); err != nil {
		t.Fatal(err)
	}

	// If the source is expected to change,
	// also verify that running with -l lists the file.
	// Otherwise, verify that running with -l does not list the file.
	t.Run("list", func(t *testing.T) {
		var out bytes.Buffer
		exitCode := (&mainCmd{
			Stdout: &out,
			Stderr: testWriter{t},
		}).Run([]string{"-l", srcPath})
		if want := 0; exitCode != want {
			t.Errorf("exit code = %d, want %d", exitCode, want)
		}

		if bytes.Equal(giveSrc, wantSrc) {
			if want, got := "", out.String(); got != want {
				t.Errorf("expected no output, got:\n%s", indent(got))
			}
		} else {
			if want, got := srcPath+"\n", out.String(); got != want {
				t.Errorf("got:\n%s\nwant:\n%s\ndiff:\n%s", indent(got), indent(want), indent(diff.Lines(want, got)))
			}
		}
	})

	var stdout, stderr bytes.Buffer
	defer func() {
		if t.Failed() {
			t.Logf("stdout:\n%s", indent(stdout.String()))
			t.Logf("stderr:\n%s", indent(stderr.String()))
		}
	}()

	exitCode := (&mainCmd{
		Stdout: &stdout, // We don't care about stdout.
		Stderr: &stderr,
	}).Run([]string{"-format=never", "-w", srcPath})

	if want := 0; exitCode != want {
		t.Errorf("exit code = %d, want %d", exitCode, want)
	}

	gotSrc, err := os.ReadFile(srcPath)
	if err != nil {
		t.Fatal(err)
	}

	if want, got := string(wantSrc), string(gotSrc); got != want {
		t.Errorf("want output:\n%s\ngot:\n%s\ndiff:\n%s", indent(want), indent(got), indent(diff.Lines(want, got)))
	}

	// Check that the log messages match.
	gotLogs, err := parseLogOutput(srcPath, stderr.String())
	if err != nil {
		t.Fatal(err)
	}

	if diff := diff.Diff(wantLogs, gotLogs); diff != "" {
		t.Errorf("log messages differ:\n%s", indent(diff))
	}

	// Re-run on the output of the first run.
	// This should be a no-op.
	t.Run("idempotent", func(t *testing.T) {
		var got bytes.Buffer
		exitCode := (&mainCmd{
			Stderr: testWriter{t},
			Stdout: &got,
		}).Run([]string{srcPath})

		if want := 0; exitCode != want {
			t.Errorf("exit code = %d, want %d", exitCode, want)
		}

		gotSrc := got.String()
		if want, got := string(wantSrc), gotSrc; got != want {
			t.Errorf("want output:\n%s\ngot:\n%s\ndiff:\n%s", indent(want), indent(got), indent(diff.Lines(want, got)))
		}
	})

	// Create a Go package with the source file,
	// and run errtrace on the package.
	t.Run("package", func(t *testing.T) {
		dir := t.TempDir()

		file := filepath.Join(dir, filepath.Base(file))
		if err := os.WriteFile(file, giveSrc, 0o600); err != nil {
			t.Fatal(err)
		}

		gomod := filepath.Join(dir, "go.mod")
		pkgdir := strings.TrimSuffix(filepath.Base(file), ".go")
		importPath := path.Join("example.com/test", pkgdir)
		if err := os.WriteFile(gomod, []byte(fmt.Sprintf("module %s\ngo 1.20\n", importPath)), 0o600); err != nil {
			t.Fatal(err)
		}

		restore := chdir(t, dir)
		var stderr bytes.Buffer
		exitCode := (&mainCmd{
			Stderr: &stderr,
			Stdout: testWriter{t},
		}).Run([]string{"-format=never", "-w", "."})
		if want := 0; exitCode != want {
			t.Errorf("exit code = %d, want %d", exitCode, want)
		}
		restore()

		gotSrc, err := os.ReadFile(file)
		if err != nil {
			t.Fatal(err)
		}

		if want, got := string(wantSrc), string(gotSrc); got != want {
			t.Errorf("want output:\n%s\ngot:\n%s\ndiff:\n%s", indent(want), indent(got), indent(diff.Lines(want, got)))
		}

		// Check that the log messages match.
		gotLogs, err := parseLogOutput(file, stderr.String())
		if err != nil {
			t.Fatal(err)
		}

		if diff := diff.Diff(wantLogs, gotLogs); diff != "" {
			t.Errorf("log messages differ:\n%s", indent(diff))
		}
	})
}

func TestParseMainParams(t *testing.T) {
	tests := []struct {
		name    string
		give    []string
		want    mainParams
		wantErr []string // non-empty if we expect an error
	}{
		{
			name: "stdin",
			want: mainParams{
				Patterns: []string{"-"},
			},
		},
	}

	for _, tt := range tests {
		t.Run(tt.name, func(t *testing.T) {
			var got mainParams
			err := got.Parse(testWriter{t}, tt.give)

			if len(tt.wantErr) > 0 {
				if err == nil {
					t.Fatalf("expected error, got nil")
				}

				for _, want := range tt.wantErr {
					if got := err.Error(); !strings.Contains(got, want) {
						t.Errorf("error %q does not contain %q", got, want)
					}
				}

				return
			}

			if want, got := tt.want, got; !reflect.DeepEqual(want, got) {
				t.Errorf("got %v, want %v", got, want)
			}
		})
	}
}

func TestParseFormatFlag(t *testing.T) {
	tests := []struct {
		name string
		give []string
		want format
	}{
		{
			name: "default",
			want: formatAuto,
		},
		{
			name: "auto explicit",
			give: []string{"-format=auto"},
			want: formatAuto,
		},
		{
			name: "always",
			give: []string{"-format=always"},
			want: formatAlways,
		},
		{
			name: "always explicit",
			give: []string{"-format"},
			want: formatAlways,
		},
		{
			name: "never",
			give: []string{"-format=never"},
			want: formatNever,
		},
	}

	for _, tt := range tests {
		t.Run(tt.name, func(t *testing.T) {
			flag := flag.NewFlagSet(t.Name(), flag.ContinueOnError)
			flag.SetOutput(testWriter{t})

			var got format
			flag.Var(&got, "format", "")
			if err := flag.Parse(tt.give); err != nil {
				t.Fatal(err)
			}

			if want, got := tt.want, got; got != want {
				t.Errorf("got %v, want %v", got, want)
			}
		})
	}
}

func TestFormatFlagError(t *testing.T) {
	var stderr bytes.Buffer
	exitCode := (&mainCmd{
		Stderr: &stderr,
		Stdout: testWriter{t},
	}).Run([]string{"-format=unknown"})
	if want := 1; exitCode != want {
		t.Errorf("exit code = %d, want %d", exitCode, want)
	}

	if want, got := `invalid format "unknown"`, stderr.String(); !strings.Contains(got, want) {
		t.Errorf("stderr = %q, want %q", got, want)
	}
}

func TestFormatFlagString(t *testing.T) {
	tests := []struct {
		give format
		want string
	}{
		{formatAuto, "auto"},
		{formatAlways, "always"},
		{formatNever, "never"},
		{format(999), "format(999)"},
	}

	for _, tt := range tests {
		t.Run(fmt.Sprintf("%d", tt.give), func(t *testing.T) {
			if want, got := tt.want, tt.give.String(); got != want {
				t.Errorf("got %q, want %q", got, want)
			}
		})
	}
}

func TestShouldFormat(t *testing.T) {
	tests := []struct {
		name string
		give mainParams
		want bool
	}{
		{"auto/no write", mainParams{Format: formatAuto}, false},
		{"auto/write", mainParams{Format: formatAuto, Write: true}, true},
		{"always", mainParams{Format: formatAlways}, true},
		{"never", mainParams{Format: formatNever}, false},
	}

	for _, tt := range tests {
		t.Run(tt.name, func(t *testing.T) {
			if want, got := tt.want, tt.give.shouldFormat(); got != want {
				t.Errorf("got %v, want %v", got, want)
			}
		})
	}

	t.Run("unknown", func(t *testing.T) {
		defer func() {
			if err := recover(); err == nil {
				t.Fatal("no panic")
			}
		}()

		(&mainParams{Format: format(999)}).shouldFormat()
	})
}

// -format=auto should format the file if used with -w,
// and not format the file if used without -w.
func TestFormatAuto(t *testing.T) {
	give := strings.Join([]string{
		"package foo",
		`import "errors"`,
		"func foo() error {",
		`	return errors.New("foo")`,
		"}",
	}, "\n")

	wantUnformatted := strings.Join([]string{
		"package foo",
		`import "errors"; import "braces.dev/errtrace"`,
		"func foo() error {",
		`	return errtrace.Wrap(errors.New("foo"))`,
		"}",
	}, "\n")

	wantFormatted := strings.Join([]string{
		"package foo",
		"",
		`import "errors"`,
		`import "braces.dev/errtrace"`,
		"",
		"func foo() error {",
		`	return errtrace.Wrap(errors.New("foo"))`,
		"}",
		"",
	}, "\n")

	t.Run("write", func(t *testing.T) {
		srcPath := filepath.Join(t.TempDir(), "src.go")
		if err := os.WriteFile(srcPath, []byte(give), 0o600); err != nil {
			t.Fatal(err)
		}

		exitCode := (&mainCmd{
			Stdout: testWriter{t},
			Stderr: testWriter{t},
		}).Run([]string{"-w", srcPath})
		if want := 0; exitCode != want {
			t.Errorf("exit code = %d, want %d", exitCode, want)
		}

		bs, err := os.ReadFile(srcPath)
		if err != nil {
			t.Fatal(err)
		}

		if want, got := wantFormatted, string(bs); got != want {
			t.Errorf("got:\n%s\nwant:\n%s\ndiff:\n%s", indent(got), indent(want), indent(diff.Lines(want, got)))
		}
	})

	t.Run("stdout", func(t *testing.T) {
		srcPath := filepath.Join(t.TempDir(), "src.go")
		if err := os.WriteFile(srcPath, []byte(give), 0o600); err != nil {
			t.Fatal(err)
		}

		var out bytes.Buffer
		exitCode := (&mainCmd{
			Stdout: &out,
			Stderr: testWriter{t},
		}).Run([]string{srcPath})
		if want := 0; exitCode != want {
			t.Errorf("exit code = %d, want %d", exitCode, want)
		}

		if want, got := wantUnformatted, out.String(); got != want {
			t.Errorf("got:\n%s\nwant:\n%s\ndiff:\n%s", indent(got), indent(want), indent(diff.Lines(want, got)))
		}
	})

	t.Run("stdin", func(t *testing.T) {
		var out bytes.Buffer
		exitCode := (&mainCmd{
			Stdin:  strings.NewReader(give),
			Stdout: &out,
			Stderr: testWriter{t},
		}).Run(nil /* args */) // empty args implies stdin
		if want := 0; exitCode != want {
			t.Errorf("exit code = %d, want %d", exitCode, want)
		}
		if want, got := wantUnformatted, out.String(); want != got {
			t.Errorf("got:\n%s\nwant:\n%s\ndiff:\n%s", indent(got), indent(want), indent(diff.Lines(want, got)))
		}
	})

	t.Run("stdin incompatible with write", func(t *testing.T) {
		var err, out bytes.Buffer
		exitCode := (&mainCmd{
			Stdin:  strings.NewReader("unused"),
			Stdout: &out,
			Stderr: &err,
		}).Run([]string{"-w", "-"})
		if want := 1; exitCode != want {
			t.Errorf("exit code = %d, want %d", exitCode, want)
		}
		if want, got := "", out.String(); want != got {
			t.Errorf("stdout = %q, want %q", got, want)
		}
		if want, got := "stdin:can't use -w with stdin\n", err.String(); want != got {
			t.Errorf("stderr = %q, want %q", got, want)
		}
	})
}

func TestListFlag(t *testing.T) {
	uninstrumentedSource := strings.Join([]string{
		"package foo",
		`import "errors"`,
		"func foo() error {",
		`	return errors.New("foo")`,
		"}",
	}, "\n")

	instrumentedSource := strings.Join([]string{
		"package foo",
		`import "errors"; import "braces.dev/errtrace"`,
		"func foo() error {",
		`	return errtrace.Wrap(errors.New("foo"))`,
		"}",
	}, "\n")

	dir := t.TempDir()

	instrumented := filepath.Join(dir, "instrumented.go")
	if err := os.WriteFile(instrumented, []byte(instrumentedSource), 0o600); err != nil {
		t.Fatal(err)
	}

	uninstrumented := filepath.Join(dir, "uninstrumented.go")
	if err := os.WriteFile(uninstrumented, []byte(uninstrumentedSource), 0o600); err != nil {
		t.Fatal(err)
	}

	var out bytes.Buffer
	exitCode := (&mainCmd{
		Stdout: &out,
		Stderr: testWriter{t},
	}).Run([]string{"-l", uninstrumented, instrumented})
	if want := 0; exitCode != want {
		t.Errorf("exit code = %d, want %d", exitCode, want)
	}

	// Only the uninstrumented file should be listed.
	if want, got := uninstrumented+"\n", out.String(); got != want {
		t.Errorf("got:\n%s\nwant:\n%s\ndiff:\n%s", indent(got), indent(want), indent(diff.Lines(want, got)))
	}
}

func TestOptoutLines(t *testing.T) {
	fset := token.NewFileSet()
	f, err := parser.ParseFile(fset, "", `package foo
func _() {
	_ = "line 3" //errtrace:skip
	_ = "this line not counted" // errtrace:skip
	_ = "line 5" //errtrace:skip // has a reason
	_ = "line 6" //nolint:somelinter //errtrace:skip // stuff
}`, parser.ParseComments)
	if err != nil {
		t.Fatal(err)
	}

	var got []int
	for line := range optoutLines(fset, f.Comments) {
		got = append(got, line)
	}
	sort.Ints(got)

	if want := []int{3, 5, 6}; !reflect.DeepEqual(want, got) {
		t.Errorf("got: %v\nwant: %v\ndiff:\n%s", got, want, diff.Diff(want, got))
	}
}

<<<<<<< HEAD
func TestExpandPatterns(t *testing.T) {
	dir := t.TempDir()

	// Temporary directories on macOS are symlinked to /private/var/folders/...
	dir, err := filepath.EvalSymlinks(dir)
	if err != nil {
		t.Fatal(err)
	}

	files := map[string]string{
		"go.mod":                         "module example.com/foo\n",
		"top.go":                         "package foo\n",
		"top_test.go":                    "package foo\n",
		"sub/sub.go":                     "package sub\n",
		"sub/sub_test.go":                "package sub\n",
		"sub/sub_ext_test.go":            "package sub_test\n",
		"testdata/ignored_by_default.go": "package testdata\n",
		"tagged.go":                      "//go:build mytag\npackage foo\n",
		"tagged_test.go":                 "//go:build mytag\npackage foo\n",
	}

	for name, src := range files {
		dst := filepath.Join(dir, name)
		if err := os.MkdirAll(filepath.Dir(dst), 0o700); err != nil {
			t.Fatal(err)
		}

		if err := os.WriteFile(dst, []byte(src), 0o600); err != nil {
			t.Fatal(err)
		}
	}

	tests := []struct {
		name string
		args []string
		want []string
	}{
		{
			name: "stdin",
			args: []string{"-"},
			want: []string{"-"},
		},
		{
			name: "all",
			args: []string{"./..."},
			want: []string{
				"top.go",
				"top_test.go",
				"sub/sub.go",
				"sub/sub_test.go",
				"sub/sub_ext_test.go",
				"tagged.go",
				"tagged_test.go",
			},
		},
		{
			name: "relative subpackage",
			args: []string{"./sub"},
			want: []string{
				"sub/sub.go",
				"sub/sub_test.go",
				"sub/sub_ext_test.go",
			},
		},
		{
			name: "absolute subpackage",
			args: []string{"example.com/foo/sub/..."},
			want: []string{
				"sub/sub.go",
				"sub/sub_test.go",
				"sub/sub_ext_test.go",
			},
		},
		{
			name: "relative file",
			args: []string{"./sub/sub.go"},
			want: []string{
				"sub/sub.go",
			},
		},
		{
			name: "file and pattern",
			args: []string{
				"testdata/ignored_by_default.go",
				"./sub/...",
			},
			want: []string{
				"sub/sub.go",
				"sub/sub_test.go",
				"sub/sub_ext_test.go",
				"testdata/ignored_by_default.go",
			},
		},
		{
			name: "file and pattern with tags",
			args: []string{"./...", "testdata/ignored_by_default.go"},
			want: []string{
				"top.go",
				"top_test.go",
				"sub/sub.go",
				"sub/sub_test.go",
				"sub/sub_ext_test.go",
				"tagged.go",
				"tagged_test.go",
				"testdata/ignored_by_default.go",
			},
=======
func TestStdinNoInputMessage(t *testing.T) {
	// Verify that if there's no input on implicit stdin,
	// we print a message to stderr to help the user.
	defer func(old time.Duration) { _stdinWait = old }(_stdinWait)
	_stdinWait = 10 * time.Millisecond // make the test run faster

	tests := []struct {
		name       string
		delay      time.Duration // before writing
		args       []string
		wantStderr string
	}{
		{
			name:  "no delay",
			delay: 0,
		},
		{
			name:       "delay",
			delay:      20 * time.Millisecond,
			wantStderr: "reading from stdin; use '-h' for help\n",
		},
		{
			name:  "explicit stdin with delay",
			args:  []string{"-"},
			delay: 20 * time.Millisecond,
>>>>>>> b662de8f
		},
	}

	for _, tt := range tests {
		t.Run(tt.name, func(t *testing.T) {
<<<<<<< HEAD
			chdir(t, dir)

			got, err := expandPatterns(tt.args)
			if err != nil {
				t.Fatal(err)
			}

			for i, p := range got {
				if filepath.IsAbs(p) {
					p, err = filepath.Rel(dir, p)
					if err != nil {
						t.Fatal(err)
					}
				}

				// Normalize slashes for cross-platform tests.
				got[i] = path.Clean(filepath.ToSlash(p))
			}

			sort.Strings(got)
			sort.Strings(tt.want)

			if !reflect.DeepEqual(tt.want, got) {
				t.Errorf("got: %v\nwant: %v\ndiff:\n%s", got, tt.want, diff.Diff(tt.want, got))
			}
		})
	}
}

func TestGoListFilesCommandError(t *testing.T) {
	defer func(oldExecCommand func(string, ...string) *exec.Cmd) {
		_execCommand = oldExecCommand
	}(_execCommand)
	_execCommand = func(string, ...string) *exec.Cmd {
		return exec.Command("false")
	}

	var stderr bytes.Buffer
	exitCode := (&mainCmd{
		Stderr: &stderr,
		Stdout: testWriter{t},
	}).Run([]string{"./..."})
	if want := 1; exitCode != want {
		t.Errorf("exit code = %d, want %d", exitCode, want)
	}

	if want, got := "go list: exit status 1", stderr.String(); !strings.Contains(got, want) {
		t.Errorf("stderr = %q, want %q", got, want)
	}
}

func TestGoListFilesBadJSON(t *testing.T) {
	defer func(oldExecCommand func(string, ...string) *exec.Cmd) {
		_execCommand = oldExecCommand
	}(_execCommand)
	_execCommand = func(string, ...string) *exec.Cmd {
		return exec.Command("echo", "bad json")
	}

	var stderr bytes.Buffer
	exitCode := (&mainCmd{
		Stderr: &stderr,
		Stdout: testWriter{t},
	}).Run([]string{"./..."})
	if want := 1; exitCode != want {
		t.Errorf("exit code = %d, want %d", exitCode, want)
	}

	if want, got := "go list: output malformed: invalid character 'b'", stderr.String(); !strings.Contains(got, want) {
		t.Errorf("stderr = %q, want %q", got, want)
	}
}

=======
			// mainCmd.Run is blocking so this has to be in a goroutine.
			stdin, stdinw := io.Pipe()
			done := make(chan struct{})
			go func() {
				defer close(done)

				if tt.delay > 0 {
					time.Sleep(20 * time.Millisecond)
				}
				if _, err := io.WriteString(stdinw, "package foo\n"); err != nil {
					t.Error(err)
				}

				if err := stdinw.Close(); err != nil {
					t.Error(err)
				}
			}()
			defer func() { <-done }()

			var stderr bytes.Buffer
			exitCode := (&mainCmd{
				Stdin:  stdin,
				Stdout: io.Discard,
				Stderr: &stderr,
			}).Run(tt.args)

			if want := 0; exitCode != want {
				t.Errorf("exit code = %d, want %d", exitCode, want)
			}

			if want, got := tt.wantStderr, stderr.String(); got != want {
				t.Errorf("stderr = %q, want %q", got, want)
			}
		})
	}
}

>>>>>>> b662de8f
func indent(s string) string {
	return "\t" + strings.ReplaceAll(s, "\n", "\n\t")
}

type logLine struct {
	Line int
	Msg  string
}

// extractLogs parses the "// want" comments in src
// into a slice of logLine structs.
func extractLogs(src []byte) ([]logLine, error) {
	fset := token.NewFileSet()
	f, err := parser.ParseFile(fset, "", src, parser.ParseComments)
	if err != nil {
		return nil, fmt.Errorf("parse: %w", err)
	}

	var logs []logLine
	for _, c := range f.Comments {
		for _, l := range c.List {
			_, lit, ok := strings.Cut(l.Text, "// want:")
			if !ok {
				continue
			}

			pos := fset.Position(l.Pos())
			s, err := strconv.Unquote(lit)
			if err != nil {
				return nil, fmt.Errorf("%s:bad string literal: %s", pos, lit)
			}

			logs = append(logs, logLine{Line: pos.Line, Msg: s})
		}
	}

	sort.Slice(logs, func(i, j int) bool {
		return logs[i].Line < logs[j].Line
	})

	return logs, nil
}

func parseLogOutput(file, s string) ([]logLine, error) {
	var logs []logLine
	for _, line := range strings.Split(s, "\n") {
		if line == "" {
			continue
		}

		// Drop the path so we can determinstically split on ":" (which is a valid character in Windows paths).
		line = strings.TrimPrefix(line, file)
		parts := strings.SplitN(line, ":", 4)
		if len(parts) != 4 {
			return nil, fmt.Errorf("bad log line: %q", line)
		}

		var msg string
		if len(parts) == 4 {
			if _, err := strconv.Atoi(parts[2]); err == nil {
				// file:line:column:msg
				msg = parts[3]
			}
		}
		if msg == "" && len(parts) >= 2 {
			// file:line:msg
			msg = strings.Join(parts[2:], ":")
		}
		if msg == "" {
			return nil, fmt.Errorf("bad log line: %q", line)
		}

		lineNum, err := strconv.Atoi(parts[1])
		if err != nil {
			return nil, fmt.Errorf("bad log line: %q", line)
		}

		logs = append(logs, logLine{
			Line: lineNum,
			Msg:  msg,
		})
	}

	return logs, nil
}

func chdir(t testing.TB, dir string) (restore func()) {
	t.Helper()

	cwd, err := os.Getwd()
	if err != nil {
		t.Fatal(err)
	}

	var once sync.Once
	restore = func() {
		once.Do(func() {
			if err := os.Chdir(cwd); err != nil {
				t.Fatal(err)
			}
		})
	}

	t.Cleanup(restore)
	if err := os.Chdir(dir); err != nil {
		t.Fatal(err)
	}
	return restore
}

type testWriter struct{ T testing.TB }

func (w testWriter) Write(p []byte) (int, error) {
	for _, line := range bytes.Split(p, []byte{'\n'}) {
		w.T.Logf("%s", line)
	}
	return len(p), nil
}<|MERGE_RESOLUTION|>--- conflicted
+++ resolved
@@ -6,6 +6,7 @@
 	"fmt"
 	"go/parser"
 	"go/token"
+	"io"
 	"os"
 	"os/exec"
 	"path"
@@ -207,7 +208,8 @@
 		{
 			name: "stdin",
 			want: mainParams{
-				Patterns: []string{"-"},
+				Patterns:      []string{"-"},
+				ImplicitStdin: true,
 			},
 		},
 	}
@@ -531,7 +533,6 @@
 	}
 }
 
-<<<<<<< HEAD
 func TestExpandPatterns(t *testing.T) {
 	dir := t.TempDir()
 
@@ -638,39 +639,11 @@
 				"tagged_test.go",
 				"testdata/ignored_by_default.go",
 			},
-=======
-func TestStdinNoInputMessage(t *testing.T) {
-	// Verify that if there's no input on implicit stdin,
-	// we print a message to stderr to help the user.
-	defer func(old time.Duration) { _stdinWait = old }(_stdinWait)
-	_stdinWait = 10 * time.Millisecond // make the test run faster
-
-	tests := []struct {
-		name       string
-		delay      time.Duration // before writing
-		args       []string
-		wantStderr string
-	}{
-		{
-			name:  "no delay",
-			delay: 0,
-		},
-		{
-			name:       "delay",
-			delay:      20 * time.Millisecond,
-			wantStderr: "reading from stdin; use '-h' for help\n",
-		},
-		{
-			name:  "explicit stdin with delay",
-			args:  []string{"-"},
-			delay: 20 * time.Millisecond,
->>>>>>> b662de8f
 		},
 	}
 
 	for _, tt := range tests {
 		t.Run(tt.name, func(t *testing.T) {
-<<<<<<< HEAD
 			chdir(t, dir)
 
 			got, err := expandPatterns(tt.args)
@@ -744,7 +717,36 @@
 	}
 }
 
-=======
+func TestStdinNoInputMessage(t *testing.T) {
+	// Verify that if there's no input on implicit stdin,
+	// we print a message to stderr to help the user.
+	defer func(old time.Duration) { _stdinWait = old }(_stdinWait)
+	_stdinWait = 10 * time.Millisecond // make the test run faster
+
+	tests := []struct {
+		name       string
+		delay      time.Duration // before writing
+		args       []string
+		wantStderr string
+	}{
+		{
+			name:  "no delay",
+			delay: 0,
+		},
+		{
+			name:       "delay",
+			delay:      20 * time.Millisecond,
+			wantStderr: "reading from stdin; use '-h' for help\n",
+		},
+		{
+			name:  "explicit stdin with delay",
+			args:  []string{"-"},
+			delay: 20 * time.Millisecond,
+		},
+	}
+
+	for _, tt := range tests {
+		t.Run(tt.name, func(t *testing.T) {
 			// mainCmd.Run is blocking so this has to be in a goroutine.
 			stdin, stdinw := io.Pipe()
 			done := make(chan struct{})
@@ -782,7 +784,6 @@
 	}
 }
 
->>>>>>> b662de8f
 func indent(s string) string {
 	return "\t" + strings.ReplaceAll(s, "\n", "\n\t")
 }
