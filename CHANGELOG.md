# Changelog

All notable changes to this project will be documented in this file.

The format is based on [Keep a Changelog](https://keepachangelog.com/en/1.0.0/),
and this project adheres to [Semantic Versioning](https://semver.org/spec/v2.0.0.html).

## Unreleased
<<<<<<< HEAD
### Added
- cmd/errtrace: Support Go package patterns in addition to file paths.
  Use `errtrace -w ./...` to transform all files under the current package
  and its descendants.
=======
### Changed
- cmd/errtrace:
  Print a message when reading from stdin because no arguments were given.
  Use '-' as the file name to read from stdin without a warning.
>>>>>>> b662de8f

## v0.2.0 - 2023-11-30

This release contains minor improvements to the errtrace code transformer
allowing it to fit more use cases.

### Added
- cmd/errtrace:
  Add -l flag to print files that would be changed without changing them.
  You can use this to build a check to verify that your code is instrumented.
- cmd/errtrace: Support opt-out on lines with a `//errtrace:skip` comment.
  Optionally, a reason may be specified alongside the comment.
  The command will print a warning for any unused `//errtrace:skip` comments.

  ```go
  if err != nil {
    return io.EOF //errtrace:skip(io.Reader expects io.EOF)
  }
  ```

## v0.1.1 - 2023-11-28
### Changed
- Lower `go` directive in go.mod to 1.20
  to allow use with older versions.

### Fixed
- Add a README.md to render alongside the
  [API reference](https://pkg.go.dev/braces.dev/errtrace).

## v0.1.0 - 2023-11-28

Introducing errtrace, an experimental library
that provides better stack traces for your errors.

Install the library with:

```bash
go get braces.dev/errtrace@v0.1.0
```

We've also included a tool
that will automatically instrument your code with errtrace.
In your project, run:

```bash
go install braces.dev/errtrace/cmd/errtrace@v0.1.0
git ls-files -- '*.go' | xargs errtrace -w
```

See [README](https://github.com/bracesdev/errtrace#readme)
for more information.<|MERGE_RESOLUTION|>--- conflicted
+++ resolved
@@ -6,17 +6,15 @@
 and this project adheres to [Semantic Versioning](https://semver.org/spec/v2.0.0.html).
 
 ## Unreleased
-<<<<<<< HEAD
 ### Added
 - cmd/errtrace: Support Go package patterns in addition to file paths.
   Use `errtrace -w ./...` to transform all files under the current package
   and its descendants.
-=======
+
 ### Changed
 - cmd/errtrace:
   Print a message when reading from stdin because no arguments were given.
   Use '-' as the file name to read from stdin without a warning.
->>>>>>> b662de8f
 
 ## v0.2.0 - 2023-11-30
 
